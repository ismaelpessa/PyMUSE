--- conflicted
+++ resolved
@@ -1093,11 +1093,8 @@
                 os.system(command_png)
         return video
 
-<<<<<<< HEAD
-    def colapse_cube(self, wavelength, fitsname='new_colapsed_cube.fits', n_figure=2, continuum=False):
-=======
+
     def collapse_cube(self, wavelength, fitsname='new_colapsed_cube.fits', n_figure=2, continuum=False):
->>>>>>> 02eeff69
         """
         Function that creates a new image, by collapsing some wavelengths of the cube
 
@@ -2193,16 +2190,14 @@
 
         """
 
-<<<<<<< HEAD
-        input = self.filename
-=======
+
         input = self.cube
         if coord_system == 'wcs':
             if type(radius) == int or type(radius) == float:
                 x_center, y_center, radius = self.xyr_to_pixel(x_center, y_center, radius)
             elif len(radius) == 3:
                 x_center, y_center, radius = self.elipse_paramters_to_pixel(x_center, y_center, radius)
->>>>>>> 02eeff69
+
 
         if mask == False:
 
